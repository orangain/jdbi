--- conflicted
+++ resolved
@@ -164,15 +164,7 @@
             beforeExecution(stmt);
 
             try {
-<<<<<<< HEAD
-                final long start = System.nanoTime();
-                final int[] rs = stmt.executeBatch();
-                final long elapsedTime = System.nanoTime() - start;
-                LOG.trace("Prepared batch of {} parts executed in {}ms", bindings.size(), elapsedTime / 1000000L, parsedSql);
-                getConfig(SqlStatements.class).getTimingCollector().collect(elapsedTime, getContext());
-=======
                 final int[] rs = getConfig(SqlStatements.class).getSqlLogger().wrap(stmt::executeBatch, getContext());
->>>>>>> 4e5dc600
 
                 afterExecution(stmt);
 
