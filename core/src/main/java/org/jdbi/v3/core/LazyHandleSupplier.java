--- conflicted
+++ resolved
@@ -75,13 +75,8 @@
 
     @Override
     public <V> V invokeInContext(ExtensionMethod extensionMethod, ConfigRegistry config, Callable<V> task) throws Exception {
-<<<<<<< HEAD
-        return invokeWith(this.extensionMethod, extensionMethod,
-                () -> invokeWith(this.config, config, task));
-=======
-        return JdbiThreadLocals.invokeInContext(localExtensionMethod, extensionMethod,
-                () -> JdbiThreadLocals.invokeInContext(localConfig, config, task));
->>>>>>> 42c85599
+        return invokeWith(localExtensionMethod, extensionMethod,
+                () -> invokeWith(localConfig, config, task));
     }
 
     @Override
