--- conflicted
+++ resolved
@@ -314,11 +314,7 @@
             <dependency>
                 <groupId>org.assertj</groupId>
                 <artifactId>assertj-core</artifactId>
-<<<<<<< HEAD
-                <version>3.7.0</version>
-=======
                 <version>3.10.0</version>
->>>>>>> 2e232df2
             </dependency>
 
             <dependency>
