--- conflicted
+++ resolved
@@ -27,17 +27,6 @@
 
     private FreemarkerSqlLocator() {}
 
-<<<<<<< HEAD
-    private static File findTemplateDirectory(Class<?> type) {
-        try {
-            String classFolder = getPath(type);
-            URL resource = type.getClassLoader().getResource(classFolder);
-            if (resource != null) {
-                return new File(resource.toURI());
-            }
-        } catch (URISyntaxException ignored) {}
-        return null;
-=======
     static {
         Configuration c = new Configuration(Configuration.DEFAULT_INCOMPATIBLE_IMPROVEMENTS);
         c.setTemplateLoader(new ClassTemplateLoader(selectClassLoader(), "/"));
@@ -47,7 +36,6 @@
     private static ClassLoader selectClassLoader() {
         return Optional.ofNullable(Thread.currentThread().getContextClassLoader())
             .orElseGet(FreemarkerSqlLocator.class::getClassLoader);
->>>>>>> 4aabedd0
     }
 
     public static Template findTemplate(Class<?> type, String templateName) {
