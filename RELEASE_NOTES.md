# 3.10.0
- New Features
  - Handle.getJdbi gets owning Jdbi instance
  - SqlStatement (like Query) has new bindArray helper methods
  - sqlobject's `EmptyHandling` enum backported to core for invocations of `SqlStatement.bindList`
  - installPlugin skips duplicate JdbiPlugins (according to Object.equals)
  - KotlinSqlObjectPlugin will install forgotten SqlObjectPlugin for you
- New Beta Features
  - added `register` methods for qualified factories on `Configurable`,
    `ColumnMappers`, and `ArgumentFactories`
- Bug Fixes
  - onDemand invocations @CreateSqlObject create new on-demand SqlObjects
  - onDemand SqlObject.withHandle / Transactional.inTransaction are now safe to call even outside an on-demand context
<<<<<<< HEAD
  - SqlParsers no longer retain all statements and instead use a `caffeine` cache
=======
- Compatibility
  - added a module that runs the Spring 4 integration tests against Spring 5 to monitor forward compatibility
>>>>>>> e3de95e3

# 3.9.1
- Bug Fixes
  - fix minor PreparedBatch statement leak
  - fix statement summarization NPE
- Improvements
  - minor Optional mapping performance improvement

# 3.9.0
- New Features
  - `ResultIterable<T>.map(Function<T, U>)` returns a `ResultIterable<U>` with elements transformed
    using the given mapper function.
  - `ColumnMappers.setNullPrimitivesToDefaults(boolean)` allows you to decide if database nulls
    should become Java primitive defaults or a mapping exception.
  - `@PropagateNull` annotation allows a missing property to indicate a missing compound value
  - `@DatabaseValue` annotation lets you customize enum values as stored in the DB
- Bug Fixes
  - Immutables integration doesn't respect @Value.Default for primitives that are nulled in the db
- Improvements
  - Immutables: handle `is` prefix more intelligently
  - `StatementExceptions` configuration class lets you configure generated exception message length
- Changes
  - Align PreparedBatch with no bindings behavior to normal empty Batch (return no results)
- Beta API Changes
  - add GenericTypes.box
  - QualifiedType: rename mapType -> flatMapType, add a proper mapType

# 3.8.2
- Improvements
  - `jdbi3-gson2` artifact is now managed in `jdbi3-bom`.
  - SQL script parser no longer treats Postgres JSON operators `#>` or `#>>` as comments.
  - Improved caching reduces garbage generation from Jdbi's SQL parsing internals.

# 3.8.1
- Bugfixes
  - provide SqlBatch statement customizers with non-`null` Statement

# 3.8.0
- New Features
  - `RowViewMapper` lets you use higher level `RowView` in a `RowMapper`.
  - `ResultIterable.first()` returns the first row. Throws an exception if there are zero rows.
  - `ResultIterable.one()` returns the only row. Throws an exception if there are zero or multiple
    rows.
  - `ResultIterable.findOne()` returns an `Optional<T>` of the only row, or `Optional.empty()` if
    there are zero rows, or the only row is `null`. Throws an exception if there are multiple rows.
- Deprecated API
  - `ResultIterable.findOnly()` is deprecated, in favor of the new method `ResultIterable.one()`.

# 3.7.1
- New Features
  - Initial Java Module System support via Automatic-Module-Name
- Improvements
  - Postgres JDBC driver is now <scope>provided</scope> to avoid fighting with servlet containers.

# 3.7.0
- New Features
  - @AllowUnusedBindings SqlObject customizer, like SqlStatements.setUnusedBindingsAllowed
  - Enums config class to change the default policy for binding and mapping Enum values.
  - @UseEnumStrategy SqlObject configurer for setting the default enum strategy.
  - @EnumByName and @EnumByOrdinal qualifying annotations to override said default policy.
  - Support for Postgres custom types, both user defined and driver types like `PGInterval` or `PGcircle`
  - RowView: add getColumn(QualifiedType) overloads
  - SetObjectArgumentFactory and GetObjectColumnMapperFactory to easily make use of direct type support
    provided by your database driver (e.g. many databases now directly support `java.time` objects).
  - simple Jackson2 `@JsonView` support
  - @Unmappable lets you skip properties during pojo / bean mapping
- Beta Api Changes
  - Qualifiers.qualifiers renamed to findFor, restyled as JdbiConfig configuration class
- Bugfixes
  - Improve vavr handling of typed null
- Improvements
  - Improve Error handling with transactions
  - Clean up our dependencies, remove vestiges of `shade` plugin
  - Upgrade to antlr4
  - Rework caching to not use extra threads (#1453)
  - Any valid Java identifier is now supported as a named parameter (e.g. `:제목`) or defined attribute
    (e.g. `<제목>`).
  - Nested `inTransaction` and `useTransaction` calls are now allowed in core, provided the inner
    transaction specifies the same transaction isolation level, or does not specify isolation. This
    brings core transaction behavior in line with the existing behavior for nested `@Transaction` SQL
    object methods.
  - Nested calls on a thread to `Jdbi` methods `useHandle`, `withHandle`, `useTransaction`,
    `withTransaction`, `useExtension`, `withExtension`, or to any method of an on-demand extension will
    now execute against the handle from the outermost call, rather than each invocation getting a separate
    handle.
- Minor source incompatibility
  - JdbiPlugin methods now `throws SQLException`

# 3.6.0
- New Features
  - ConnectionFactory now also may customize connection closing
  - GenericTypes.findGenericParameter(Type, Class) now also takes an index, e.g. to resolve `V`
    in `Map<K, V>`
  - @JdbiConstructor can now be placed on a static factory method
  - GenericMapMapperFactory enables fluent API and SqlObject support for mapping homogenously
    typed rows (e.g. "select 1.0 as low, 2.0 as medium, 3.0 as high") to `Map<String, V>` for any
    `V` that can be handled by a ColumnMapper.
  - ResultBearing.mapToMap overloads to use the GenericMapMapperFactory
  - ParsedSql can be created with ParsedSql.of(String, ParsedParameters) factory
  - ParsedParameters can be created with ParsedSql.positional(int) and
    ParsedSql.named(List<String>) factories.
  - SQL array registration improvements:
    - SqlArrayType.of(String, Function) / SqlArrayTypeFactory.of(Class, String, Function) factory methods
    - Configurable.registerArrayType(Class, String, Function) convenience method
  - Sqlite support in JdbiRule (jdbi3-testing)
  - TimestampedConfig now controls the ZoneId used to generate an OffsetDateTime
  - StatementCustomizer now has a hook for before SQL statement templating
- New beta API
  - Type qualifiers for binding and mapping. Use annotations to distinguish between different SQL
    data types that map to the same Java type. e.g. VARCHAR, NVARCHAR, and Postgres MACADDR all
    map to String, but are bound and mapped with different JDBC APIs.
  - Support for NVARCHAR columns, using the @NVarchar qualifying annotation
  - Support for Postgres MACADDR columns, using the @MacAddr qualifying annotation
  - Support for HSTORE columns, using the @HStore annotation
  - @Json type qualifier with Jackson 2 and Gson 2 bindings
  - Initial support for Immutables value objects
  - SqlStatement.defineNamedBindings and @DefineNamedBindings let you copy bindings to definitions
- Oracle DB support changes
  - Due to ongoing stability problems with Oracle's Maven servers, we have split the
    jdbi3-oracle12 artifact out of the main project, to a new home at
    https://github.com/jdbi/jdbi3-oracle12. This means that jdbi3-oracle12 versions will no
    longer stay in sync with the rest of Jdbi. Accordingly, we have removed jdbi3-oracle12
    from the BOM.
- API changes
  - SQLitePlugin now has the ServiceLoader manifest it deserves for automagical installation.

# 3.5.2
- Bug Fixes
  - bindList throws an NPE if called with an immutable list,
    method is safe according to the specification
- Improvements
  - improve binding private implementations of interfaces
  - improved loggability (through SqlLogger) of JDBI's built-in Argument instances

# 3.5.1
(whoops, 3.5.0 was released from the wrong commit!)
- New API
  - SqlStatements.allowUnusedBindings allows you to bind Arguments to query parts that may be
    left out of the final query (e.g. by a TemplateEngine that renders conditional blocks)
    without getting an Exception.
  - Added the MapMappers JdbiConfig class to configure column name case changes, preferred over
    the old boolean toggle.
  - ColumnNameMatcher.columnNameStartsWith() method, used by reflection mappers to short-circuit
    nested mappings when no columns start with the nested prefix.
  - bindMethodsList and @BindMethodsList create VALUES(...) tuples by calling named methods
- Improvements
  - SqlObject no longer transforms non-Runtime exceptions (slightly breaking change)
  - Use MethodHandles over Reflection to additionally do less exception wrapping / transformation
  - Skip unused string formatting for performance
  - Spring FactoryBean better singleton support
  - KotlinMapper respects constructor annotations, lateinit improvements
  - Behavioral fixes in Argument binding where the number of provided Arguments differs from the
    expected number.
  - Optional mapping of @Nested objects when using BeanMapper, ConstructorMapper, FieldMapper, or
    KotlinMapper. @Nested objects are only mapped when the result set contains columns that match
    the nested object.
  - ConstructorMapper allows constructor parameters annotated @Nullable to be missing from the
    result set. Any annotation named "Nullable" from any package may be used.
  - jdbi3-testing artifact has pg dependencies marked as optional, in case you e.g. only want h2
    or oracle
  - LocalTransactionHandler: rollback on thrown Throwable
  - test on openjdk11
  - EnumSet mapping support

# 3.4.0
NOTE: this release's git tags are missing due to maintainer error!
- New API
  - StatementException.getShortMessage
  - SqlStatements.setQueryTimeout(int) to configure the JDBC Statement queryTimeout.
- Bug Fixes
  - Bridge methods cause SqlObject exceptions to get wrapped in `InvocationTargetException`
  - Ignore static methods on SqlObject types
- Improvements
  - Handle `null` values in defined attributes

# 3.3.0
- New API
  - SerializableTransactionRunner.setOnFailure(), setOnSuccess() methods allow callbacks to be
    registered to observe transaction success and failure.
  - JdbiRule.migrateWithFlyway() chaining method to run Flyway migrations on the test database
    prior to running tests.
  - @UseStringSubstitutorTemplateEngine SQL object annotation.
  - @Beta annotation to identify non-final APIs.
    - Application developers are invited to try out beta APIs and provide feedback to help us
      identify weaknesses and make improvements before new APIs are made final.
    - Library maintainers are discouraged from using beta APIs, as this might lead to
      ClassNotFoundExceptions or NoSuchMethodExceptions at runtime whenever beta APIs change.
- Improvements
  - Added some extra javadoc to SqlLogger
  - @UseTemplateEngine now works with MessageFormatTemplateEngine and
    StringSubstitutorTemplateEngine
- Bug fixes
  - SqlStatement.bindMethods() (and @BindMethods) now selects the correct method when the method
    return type is generic.
  - mapToMap() no longer throws an exception on empty resultsets when
    ResultProducers.allowNoResults is true
- Breaking changes
  - Remove JdbiRule.createJdbi() in favor of createDataSource(). This was necessary to facilitate
    the migrateWithFlyway() feature above, and pave the way for future additions.
  - Remove SqlLogger.wrap() added in 3.2.0 from public API.
  - Convert MessageFormatTemplateEngine from an enum to a plain class with a public constructor.
    The INSTANCE enum constant has been likewise removed.
  - Remove StringSubstitutorTemplateEngine.defaults(), .withCustomizer() factory methods, in
    favor of the corresponding public constructors.

# 3.2.1
- Fix IllegalArgumentException "URI is not hierarchical" in FreemarkerSqlLocator.

# 3.2.0
- New modules:
  - jdbi3-testing - JdbiRule test rule for JUnit tests
  - jdbi3-freemarker - render SQL templates using FreeMarker
  - jdbi3-commons-text - render SQL templates using Apache commons-text StringSubstitutor
  - jdbi3-sqlite - plugin for use with SQLite database
- New API
  - @SqlScript annotation to execute multiple statements
  - SqlLogger for logging queries, timing, and exceptions. Replacing TimingCollector, which
    is now deprecated
  - Add ResultProducers.allowNoResults configuration option in case you may or may not get a
    result set
  - MessageFormatTemplateEngine template engine, renders SQL using java.text.MessageFormat
  - SqliteDatabaseRule test rule (in jdbi3-core test jar)
- Improvements
  - @MaxRows.value() may now be omitted when used as a parameter annotation
  - SerializableTransactionRunner 'max retries' handling throws more meaningful exceptions
  - Postgres operators like '?' and '?|' may now be used without being mistaken for a positional
    parameter. Escape them in your SQL statements as '??' and '??|', respectively.
  - Support for binding OptionalInt, OptionalLong, and OptionalDouble parameters.
- Bug fixes:
  - SqlObject default methods now work in JDK 9
  - SqlObject no longer gets confused about result types due to bridge methods
  - StringTemplate no longer shares template groups across threads, to work around concurrency
    issues in StringTemplate project
  - DefineStatementLexer handles predicates that look like definitions better. No more errors
    on unmatched "<" when you really meant "less than!"
  - LocalDate binding should store the correct date when the server and database are running
    in different time zones.

# 3.1.1
- Improve IBM JDK compatibility with default methods
- Allow non-public SqlObject types!!!
- Fix some ThreadLocal and StringTemplate leaks

# 3.1.0
- The strict transaction handling check in Handle.close() may be disabled via
  getConfig(Handles.class).setForceEndTransactions(false).
- StringTemplate SQL locator supports StringTemplate groups importing from other groups.
- New RowReducer interface and related APIs make it simple to reduce master-detail joins
  into a series of master objects with the detail objects attached. See:
  - RowReducer interface
  - LinkedHashMapRowReducer abstract implementation for 90% of cases
  - ResultBearing.reduceRows(RowReducer)
  - @UseRowReducer SQL Object annotation
- Fixed bug in PreparedBatch preventing batches from being reusable.
- Additional Kotlin convenience methods to avoid adding ".java" on every Kotlin type:
  - Jdbi.withExtension(KClass, ExtensionCallback)
  - Jdbi.useExtension(KClass, ExtensionConsumer)
  - Jdbi.withExtensionUnchecked(KClass, callback)
  - Jdbi.useExtensionUnchecked(KClass, callback)
- EnumMapper tries a case insensitive match if there's no exact match
- OracleReturning.returningDml() supports named parameters
- Fixed regression in Postgres typed enum mapper, which caused a fallback on the
  Jdbi default enum mapper.

# 3.0.1
- Kotlin mapper support for @Nested annotation
- ReflectionMapperUtil utility class made public.
- collectInto() and SQL Object return type support for OptionalInt, OptionalLong,
  and OptionalDouble, and Vavr Option.
- New jdbi3-sqlite plugin with SQLite-specific binding and column mapping for java.net.URL.
- Workaround for multithreaded race condition loading StringTemplate STGroups and templates.
- Column mapper for Vavr Option.

# 3.0.0
- [breaking] Added ConfigRegistry parameter to SqlLocator.locate() method.

# 3.0.0-rc2
- Row and column mapper for Optional types
- Binding of nested attributes e.g. ":user.address.city" with bindBean(), bindMethods(),
  bindFields(), as well as @BindBean, @BindMethods, and @BindFields in SQL objects.
- Mapping of nested attributes with BeanMapper, ConstructorMapper, and FieldMapper, using
  the @Nested annotation.
- SQL Objects inherit class annotations from supertypes.
- bindList() and @BindList now follow the parameter naming style of the active SqlParser,
  via the new SqlParser.nameParameter() method. e.g. ":foo" for ColonPrefixSqlParser, vs
  "#foo" for HashPrefixSqlParser.

# 3.0.0-rc1
- SQL Object methods may have a Consumer<T> instead of a return type. See
  http://jdbi.github.io/#_consumer_methods.

# 3.0.0-beta4
- [breaking] ResultSetMapper -> ResultSetScanner; reducing overloaded 'Mapper'
- PreparedBatch: throw an exception if you try to add() an empty binding
- [breaking] Removed column mapper fallback behavior from
  StatementContext.findRowMapperFor() and RowMappers.findFor(), in favor or new
  StatementContext.findMapperFor() and Mappers.findFor() methods. Previously,
  findRowMapperFor() would first consult the RowMappers registry, then the
  ColumnMappers registry if no RowMapper was registered for a given type. Thus:
  - StatementContext.findMapperFor(...) or Mappers.findFor() may return a row mapper or
    a first-column mapper.
  - StatementContext.findRowMapperFor(...) or RowMappers.findFor() returns only row
    mappers
  - StatementContext.findColumnMapperFor(...) or ColumnMappers.findFor() returns only
    column mapper
- [breaking] Renamed @SqlMethodAnnotation meta-annotation to @SqlOperation.
- Added support for Vavr object-functional data types in jdbi3-vavr module.
- java.time.ZoneId support

# 3.0.0-beta3
- Added Kotlin extension methods to Jdbi class, to work around Kotlin's lack
  of support for exception transparency: withHandleUnchecked,
  useHandleUnchecked, inTransactionUnchecked, useTransactionUnchecked,
  withExtensionUnchecked, useExtensionUnchecked.
- Renamed org.jdbi:jdbi3 artifact to org.jdbi:jdbi3-core, for consistency with
  other modules.
- [breaking] StatementContext.getParsedSql() now returns a ParsedSql instead of String
- [breaking] Remove SqlStatement fetchForward / Reverse ; statements now FORWARD_ONLY

# 3.0.0-beta2
- [breaking] Removed Handle.update() and Handle.insert(), in favor of
  Handle.execute(), which does the same thing. Handle.execute() now returns
  the update count.
- Removed core dependency on Guava.
- [breaking] Switch from 1- to 0-based indices in OracleReturning.returnParameters()
- [breaking] Added StatementContext parameter to NamedArgumentFinder.find() method
- [breaking] Moved JoinRowMapper.JoinRow class to top-level class
- [breaking] Modified @Register* annotations to be repeatable, instead of using
  array attributes.
- [breaking] Moved and renamed MapEntryMapper.Config to top-level class
  MapEntryMappers
- MapMapper preserves column ordering, #848
- [breaking] split Handle.cleanupHandle() into cleanupHandleCommit() and *Rollback()
- [breaking] remove TransactionStatus enum
- [breaking] Refactored StatementRewriter into TemplateEngine and SqlParser.

# 3.0.0-beta1
- [breaking] Refactored SqlStatementCustomizerFactory.createForParameter(...)
  - Now returns new SqlStatementParameterCustomizer type, so parameter customizers
    can be cached and reused for performance.
  - Now accepts a `Type` parameter, so parameter binders no longer have to check
    whether the statement is a PreparedBatch.
- [breaking] Handlers config class, refactored HandlerFactory permit alternative
  method handler mapping strategies.
- [breaking] Renamed BeanMapper, FieldMapper, and ConstructorMapper's `of(...)`
  methods to `factory(...)`. Added `of` methods in their place which return
  RowMappers, whereas the `factory` methods from before return `RowMapperFactory`s.
- [breaking] Mixing named and positional parameters in SQL statements will now
  throw an exception. See https://github.com/jdbi/jdbi/pull/787
- Handlers registry allows users to use custom SQL Object method handlers
  without a SQL method annotation.
- HandlerDecorators registry allows adding custom behavior to any SQL Object
  method, with or without an annotation.
- jdbi3-kotlin plugin adds support for mapping Kotlin data classes.
- jdbi3-kotlin-sqlobject plugin adds support for Kotlin SQL Objects,
  including Kotlin default methods, and default parameter values.
- Support for collecting results into Map, and Guava's Multimap.
- Configuration option to control how "untyped null" arguments are bound.
  Useful for some database vendors (e.g. Derby, Sybase) that expect a different
  SQL type constant for null values.
- Support boolean[] return type from @SqlBatch methods
- Bug fixes:
  - NullPointerException in Postgres plugin when binding null UUID
  - IllegalArgumentException with @SqlBatch when the batch is empty
  - NullPointerException when `null` is bound to an array column.

# 3.0.0-beta0
- Redesigned for Java 8 - lambdas, streams, optionals, exception transparency
- Support for java.time (JSR-310) types like LocalDate and OffsetDateTime
- Better support for custom collection types, using Java 8 Collector
- SQL array support -- finally!
- BeanMapper and other reflection-based mappers now recognize snake_case
  column names, and match them up to Java properties
- Plugin architecture that makes it easy to share configuration
- Plugins to support types from 3rd party libraries: JodaTime, Guava,
  StringTemplate, Spring
- Plugins to support specific database vendors: H2, Oracle, Postgres
- Migration-friendly: Jdbi v2 and v3 will happily coexist within the same
  project, so you can migrate at your own pace.

# 2.78
- @BindIn: fix handling of empty lists on Postgres
- clear SqlObject ThreadLocals on close, fixes leak on e.g. webapp reload
- expose Script.getStatements()

# 2.77
- Improved BindIn functionality: can now process Iterables and arrays/varargs
  of any type, and has configurable handling for a null/empty argument.
  Check the source code comments or your IDE hints for details.

# 2.76
- SPRING BREAKING CHANGE: move from Spring 2 to Spring 3, how timely of us
- SQL lookups in the context of a SqlObject method now also find according
  to the same rules as annotation
- DefaultMapper now has option to disable case folding
- Fix AbstractMethodError swallowing in SqlObject methods

# 2.75
- simple @GetGeneratedKeys @SqlBatch support (only int keys for now)
- ClasspathStatementLocator performance improvements

# 2.74
- cglib 3.2.2, asm 5.1; fixes codegen for new Java 8 bridge methods
- @UseStringTemplate3StatementLocator now caches created locators
- new @OutParameter annotation for fetching named out params on @SqlCall methods
- expose Handle.isClosed

# 2.73
- Allow clearing of bindings in SQLStatement
- (finally!) parse Postgres CAST syntax 'value::type' properly in colon
  prefix statements
- fix @SqlBatch hanging if you forget to include an Iterable-like param
- fix @SqlUpdate @GetGeneratedKeys to allow non-number return types
- Expose Foreman on StatementContext

# 2.72
- Support for the ability to provide a list of the column names returned
  in a prepared batch #254

# 2.71
- fix @BindBean of private subtypes, #242

# 2.70
*** MAJOR CHANGES ***
- allow JDK8 default methods in SQLObject interfaces. Backport of #190.
- switch to standard Maven toolchains.xml for cross-compilation, #169.
  See https://maven.apache.org/guides/mini/guide-using-toolchains.html
  for instructions on how to use it.
- Correctly handle semicolons and inline comments in SQL statements.
  Existing SQL statements may break due to lexer changes, ensure you have
  test coverage.
- Introduce "column mappers" which dramatically improve type handling
  for BeanMapper-style automatic mapping.
  See https://github.com/jdbi/jdbi/pull/164
- Disallow "nested" transactions explicitly.  They almost certainly don't
  work the way you expect.  Use savepoints instead.
- Eagerly check return type of @SqlUpdate annotated SqlObject methods
- Allow getting generated keys by name for Oracle
- Allow getting generated keys from prepared Batch statements
- Cache StatementRewriter parsing of statements
- Support mapping of URI, char, Character types

# 2.63
- Include lambda-friendly callback methods on Handle and DBI, #156

# 2.62
- Also include asm in shade, fixes build.  Sorry about the broken releases...

# 2.61
*** DO NOT USE ***
- Fix shading broken in 2.60, fixes #152

# 2.60
*** DO NOT USE ***
- Fix Javadoc generation for JDK6 and JDK8
- Add support for /* */ style comments in statements
- Add @BindMap annotation which allows parameters passed in a Map<String, Object>
- Add support for running Script objects as individual statements rather than batch
- Add support for default bind name based on argument position number (thanks @arteam)
- Fix SqlObject connection leak through result iterator (thanks @pierre)
- Switch to using cglib instead of cglib-nodep so we can pull ASM 5.0.2 which is Java 8 compatible
- Classmate to 1.1.0

# 2.59
- Fixes #137, broken ClasspathStatementLocator cache (thanks @HiJon89).
- Recognize MySQL REPLACE statements

# 2.58
- Identical to 2.57 except that the jar is correctly shaded.

# 2.57
*** DO NOT USE ***
- Packaging for 2.57 was accidentially broken, use 2.58 instead.
  Thanks to @HiJon89 for spotting the problem!
- use Types.NULL for null objects (thanks @christophercurrie)
- improve behavior on transactional autocommit (thanks @hawkan)
- fix connection leak in on-demand sqlobject (thanks @pmaury)
- code cleanups

# 2.54
- fix cleanup bug when e.g. cleanupHandle was called multiple times
  on the same query.
- Generic object binding uses specific type if value is non-null.

# 2.53
- Tests now run in parallel
- Added Template supergroup loading to StringTemplate3StatementLocator
- add a global cache for templates loaded from an annotation.
- fix a handler cache bug.

# 2.52
- not released

# 2.51
- fix PMD, Findbugs and javadoc complaints
- clean license headers in all source files
- use basepom.org standard-oss base pom to build, build with all checkers enabled
- build with antlr 3.4
- use classmate 0.9.0 (from 0.8.0)
- make all dependencies that are not required optional (not provided)

# 2.50
- add travis setup for autobuilds
- Remove log4j dependency for slf4j logger
- Ensure that compilation using JDK7 or better uses a JDK6 rt.jar
- Fix the @BindBean / Foreman.waffle code to use correct ArgumentFactories and not just the ObjectArgumentFactory
- fix spurious test failures when using newer versions of the surefire plugin

# 2.45
- Support for setting Enum values from strings in BeanMapper
  
# 2.44
- Add java.io.Closeable to Handle and ResultIterator
 
# 2.35
- Use CGLIB for sql objects instead of dyanmic proxies
- Support for classes as well as interfaces in the sql object api
- Add @Transaction for non @Sql* methods in sql objects
- @CreateSqlObject annotation sql objects to replace Transmogrifier

# 2.31
- Add access to ResultSet on FoldController

# 2.12
- Registered Mappers on DBi and Handle, and the Query#mapTo addition
- Sql Object API

# 2.11
- Botched release attempt with Maven 3

# 2.10.2
- Bugfix: Allow escaping of arbitrary characters in the SQL source, especially allow
  escaping of ':' (which is needed for postgres type casts)

# 2.10.0
- minor code cleanups to reduce number of warnings
- Expose NamedArgumentFinder to allow custom lookup of Arguments. JDBI already provides
  two implementations of the Interface, one for Maps and one for BeanProperties.
- Add ability to set query timeout (in seconds) on SqlStatement

# 2.9.3
- Add <url /> element to pom so can get into central :-)

# 2.9.2
- Add ` as a legal SQL character in colon prefix grammar
- non-existent release, fighting maven

# 2.9.1
- First 2.9 series release

# 2.9.0
- Make the DefaultMapper public.
- Aborted, trying to make gpg signing work correctly

# 2.8.0
- Add methods to SqlStatement and PreparedBatch that allow adding a set of defines
  to the context in one go.
- Add ~ { and } as legal characters in the colon prefix grammar

# 2.7.0
- A TimingCollector was added which can be registered on the DBI or handle which then
  gets called with nanosecond resolution elapsed time every time a statement is run
  against the data base.
- re-added some Exception constructors that were accidentially removed in 2.3.0 making
  2.4.0-2.6.x non-backwards compatible.
- Bind java.util.Date as a timestamp because it contains time and date.
- BasicHandle constructor is now package private (which it always should have been)
- add Clirr Report to the Maven Site
- convert all calls to System.currentTimeMillis() to System.nanoTime(), which is more
  accurate and much more lightweight. As we only calculate time differences, it is
  good enough.
- fix more compiler warnings
- add null checks for all object types on SqlStatement
- move object null checks, that don't require boxing/unboxing
  into the Argument classes. Keep the checks for object/primitive
  types in SQL to avoid boxing/unboxing overhead.

# 2.6.0
- Fix a number of compiler warnings
- Add new binding methods for SqlStatement
  - Integer, Boolean, Byte, Long, Short  Object
  - double, float, short primitive
- All bind methods taking an object should check for null values and bind a NullArgument accordingly.

# 2.5.0
- Add new binding methods for SqlStatement
  - char types
  - boolean as int (for DBs missing a boolean type)
- Re-add unit test removed in 2.4.9 with unicode escapes

# 2.4.9
- Remove Unit tests that fails depending on Platform Encoding

# 2.4.8
- Switch to ANTLR 3 for grammars so that shading works again

# 2.4.5
- Move source code to github

# 2.4.4
- Fix several dependency and shading issues which came up from the
ant to conversion.

# 2.4.3
- Add better messages on statement exceptions

# 2.4.2
- Switch to maven2 for builds
- Add the statement context to statement related exceptions, including a new
  DBIExcpetion abstact subclass, StatementException, which exposes this.

# 2.3.0
- Fix OracleReturning compile time dependency using Reflection.
- Deprecated OracleReturning.
- Added CallableStatement support :
  - new method handle.prepareCall
  - new Call class and CallableStatementMapper interface
- Fixes to colon prefix grammar to support empty string literals and escaped quotes.
- Added access to more of the actual context for a statement to StatementContext

# 2.2.2
- Change OracleReturning to use oracle.jdbc.oraclePreparedStatement for
  compatibility with ojdbc6.jar compatibility

# 2.2.1
- Fix a result set leak in the case of a Mapper raising an exception rather
than returning cleanly

# 2.2.0
- Add DBI#inTransaction

# 2.1.1
- Add timing info to logging calls

# 2.1.0
- Add Query#fold
- Add additional logging around handles and transactions

# 2.0.2
- Clean up a NullPointerException which was masking an UnableToCreateStatementException

# 2.0.1
- Add '!' to the characters for LITERAL in the colon prefix grammar

# 2.0.0
- Add Query#list(int) in order to allow for a maximum resukt size from eager query execution.
- Add sql logging facility

# 1.4.6
- Fix an NPE when dealing with metadata in Args.

# 2.0pre17
- Change statement customizer to have before and after callbacks
- Change OracleReturning to use the after callback to extract results

# 2.0pre16
- Clean up the build so the stringtemplate stuff is useful
- SqlStatement#bind(*, Character) which converts to a string
- Provide a non-caching default statement builder
- Allow setting the statement builder on a DBI explicitely
- Allow re-use of a prepared batch by clearing the parts prior to execution
- Change query iterated results to clean resources in the same manner as list, just later

# 2.0pre15
- Move StringTemplate stuff back into unstable
- Support for checkpointed transactions

# 2.0pre14
- Add convenience classes for one value result sets
- StringTemplate 3.0 based statement locator and a classpath based loader
- Improve grammar for named param parsing (| in LITERAL)

# 2.0pre13
- Spring (2.0) support classes
- Add ability to define statement attributes at the DBI and Handle levels
- Have prepared batch use the statement locator
- Bean resultset mapper invokes the right ResultSet.getXXX() for each
  property type (getObject() on Oracle returns internal Oracle types)
- Allow positional binding for PreparedBatch
- Renamed PreparedBatchPart.another() to next()
- Change SqlStatement#first to return null on an empty result instead of an NPE
- Allow setting attributes on statement contexts for batches and prepared batches
- SqlStatement.bindNull(...)

# 2.0pre12
- [bugfix] Pass statement context into result mapped queries

# 2.0pre11
- Create the StatementContext to allow for tunneling state into the various
client defined tweakables

# 2.0pre10
- allow numbers in named params

# 2.0pre9
- Fix up IDBI to have the DBI functional methods and not the config methods

# 2.0pre8
- Add double quote handling to named param magic

# 2.0pre7
- Added Oracle DML Returning features

# 2.0pre6
- Pluggable statement builders
- More literal characters in the named statement parser

# 2.0pre5
- Improve grammar for named param parsing (_ @ and _ in LITERAL)

# 2.0pre4
- Switch to an ANTLR based grammar for named param parsing

# 2.0pre3
- JDBC4 Style "Ease of Development" and API Docs

# 2.0pre2
- Flesh out convenience APIS

# 2.0pre1
- Complete Rewrite

# 1.4.5
- Fix bug in caching added in 1.4.4
- Optimize statement literal or named statement detection

# 1.4.4
- Allow for create/drop/alter statements
- Cache whether or not a driver supports asking for prepared statement parameter types

# 1.4.3
- Handle drivers (such as Oracle) which throw an exception when trying to retrieve
  prepared statement parameter type information.

# 1.4.2
- Be explicit about target jdk version (1.4) for this branch

# 1.4.1
- Fixed bug where null is being set via setObject instead of setNull. Thank you, Simone Gianni!

# 1.4.0
- Expose the new functionality on interfaces as well as concrete classes

# 1.3.3
- Expose the handle decorator functionality on the IDBI interface
- Add a script locator mechanism analogous to the statement locator

# 1.3.2
- Save SQLException to provide more information to the DBIException on statement execution

# 1.3.1
- Issue with a matcher not being reset which only showed up under jdk 1.5. Thank you Patrick!

# 1.3.0
- Wrap exceptions thrown from handle in Spring DataAccessExceptions for the
  Spring adaptor. Thank you Thomas Risberg.
- Support for "global" named parameters at the handle and DBI levels

# 1.2.5
- Change Handle#script to batch the statements in the script

# 1.2.4
- Bug fix in named parameter handling with quotes (would ignore some named params incorrectly)

# 1.2.3
- Allow configuring transaction handlers in properties
- Allow configuring of externalized sql locating (ie, non-classpath)

# 1.2.2
- Add callback based transaction handling in order to cleanly support the various
  transactional contexts (CMT, BMT, Spring, Local) etc.

# 1.2.1
- Via the Spring DBIBean, IDBI#open(HandleCallback) now uses the transactionally bound handle
  if there is one.

# 1.2.0
- DBIException now extends RuntimeException. The 7 character change major release =)
- Added DBIUtils.closeHandleIfNecessary(Handle, IDBI) to allow for transparently managing
  transactions and connections in Spring whteher tx's are enabled or not.

# 1.1.2
- Handle#query(String, RowCallback): void no longer starts a transaction automagically

# 1.1.1
- Support full-line comments in external sql and sql scripts. Full line comments
  must begin with # or // or -- as the first character(s) on the line.

# 1.1.0
- Added handle#first(..): Map convenience functions to query for individual rows
- Removed DBITransactionFailedException and used plain old DBIException in its place
- Added unstable package for holding elements subject to API changes during a major release cycle.
- Handle decorator functionality added to unstable feature set
- JavaBean mapped named parameter support
- Renamed Handle#preparedBatch to Handle#prepareBatch
- Queries return java.util.List instead of java.util.Collection
- Much more sophisticated auto-configuration
- Broke backwards compatibility on handle.query(String, Object) method behavior
  (this is reason why 1.1.0 version increment)
  (read the javadocs if you use this method)
- Removed method Handle#query(String, Object, Object). Could lead to confusion with changed behavior mentioned above

# 1.0.10
- Batch and PreparedBatch Support
- Removed an unused exception
- Fixed bug in named parameter extractor (would miss named params not preceeded by whitespace)

# 1.0.9
- Better auto-detection of statement type (named, raw sql, etc)

# 1.0.8
- Spring integration tools

# 1.0.7
- Provide an interface for the DBI class in order to play nicer with proxies

# 1.0.6
- Prepared statement re-use was failing on Oracle, fixed.

# 1.0.5
- Fleshed out the execute(..) methods to take full array of arguments, like query.
- Added update(..): int which return number of rows affected
- Lots of internal refactoring

# 1.0.4
- Was swallowing an exception in one place for the (brief) 1.0.3 release. Definitely upgrade if using 1.0.3

# 1.0.3
- Fixed a bug where quoted text could be interpreted as named tokens, bad me.
- Added HandleCallback methods to DBI to manage handle db resources etc for clients.
- Removed test dependency on Jakarta commons-io, which had been used, previously,
  for deleting the test database. Tests now depend only on derby and junit, still
  with no runtime dependencies (other than the JDBC driver for your database).

# 1.0.2
- Added facility for loading connection info from properties file
  for convenience. Totally optional, thankfully.

# 1.0.1
- Added overloaded argument signatures to callback-based queries

# 1.0
- Initial Release<|MERGE_RESOLUTION|>--- conflicted
+++ resolved
@@ -11,12 +11,9 @@
 - Bug Fixes
   - onDemand invocations @CreateSqlObject create new on-demand SqlObjects
   - onDemand SqlObject.withHandle / Transactional.inTransaction are now safe to call even outside an on-demand context
-<<<<<<< HEAD
   - SqlParsers no longer retain all statements and instead use a `caffeine` cache
-=======
 - Compatibility
   - added a module that runs the Spring 4 integration tests against Spring 5 to monitor forward compatibility
->>>>>>> e3de95e3
 
 # 3.9.1
 - Bug Fixes
