* <X extends Exception> should probably generally be <X extends Throwable>
* move SerializableTransactionRunner.Config to top-level class to comply with convention
* MapMappers.MapMappers(): law of least surprise, change default to nop (update javadoc too)
* Make ColumnNameMatcher.columnNameBeginsWith abstract (non-default)
<<<<<<< HEAD
* Require @HStore annotation for HSTORE mapping / binding (remove legacy support for unqualified
  maps in Postgres plugin)
=======
* Throwables throwOnlyException only exists because of the above <X extends Exception> issue, so clean that up too
>>>>>>> 19d63b6f
<|MERGE_RESOLUTION|>--- conflicted
+++ resolved
@@ -2,9 +2,6 @@
 * move SerializableTransactionRunner.Config to top-level class to comply with convention
 * MapMappers.MapMappers(): law of least surprise, change default to nop (update javadoc too)
 * Make ColumnNameMatcher.columnNameBeginsWith abstract (non-default)
-<<<<<<< HEAD
 * Require @HStore annotation for HSTORE mapping / binding (remove legacy support for unqualified
   maps in Postgres plugin)
-=======
-* Throwables throwOnlyException only exists because of the above <X extends Exception> issue, so clean that up too
->>>>>>> 19d63b6f
+* Throwables throwOnlyException only exists because of the above <X extends Exception> issue, so clean that up too