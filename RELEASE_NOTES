3.0.0-rc2
  - Row and column mapper for Optional types
<<<<<<< HEAD
  - Binding of nested attributes e.g. ":user.address.city" with bindBean(), bindMethods(),
    bindFields(), (and by extension, @BindBean, @BindMethods, and @BindFields).
  - Mapping of nested attributes with BeanMapper, ConstructorMapper, and FieldMapper, using
    the @Nested annotation.
=======
  - Binding of nested attributes e.g. ":user.address.city" with @BindBean, @BindMethods,
    and @BindFields.
  - SQL Objects inherit class annotations from supertypes.
>>>>>>> 235d97e5

3.0.0-rc1
  - SQL Object methods may have a Consumer<T> instead of a return type. See
    http://jdbi.github.io/#_consumer_methods.

3.0.0-beta4
  - [breaking] ResultSetMapper -> ResultSetScanner; reducing overloaded 'Mapper'
  - PreparedBatch: throw an exception if you try to add() an empty binding
  - [breaking] Removed column mapper fallback behavior from
    StatementContext.findRowMapperFor() and RowMappers.findFor(), in favor or new
    StatementContext.findMapperFor() and Mappers.findFor() methods. Previously,
    findRowMapperFor() would first consult the RowMappers registry, then the
    ColumnMappers registry if no RowMapper was registered for a given type. Thus:
    - StatementContext.findMapperFor(...) or Mappers.findFor() may return a row mapper or
      a first-column mapper.
    - StatementContext.findRowMapperFor(...) or RowMappers.findFor() returns only row
      mappers
    - StatementContext.findColumnMapperFor(...) or ColumnMappers.findFor() returns only
      column mapper
  - [breaking] Renamed @SqlMethodAnnotation meta-annotation to @SqlOperation.
  - Added support for Vavr object-functional data types in jdbi3-vavr module.
  - java.time.ZoneId support

3.0.0-beta3
  - Added Kotlin extension methods to Jdbi class, to work around Kotlin's lack
    of support for exception transparency: withHandleUnchecked,
    useHandleUnchecked, inTransactionUnchecked, useTransactionUnchecked,
    withExtensionUnchecked, useExtensionUnchecked.
  - Renamed org.jdbi:jdbi3 artifact to org.jdbi:jdbi3-core, for consistency with
    other modules.
  - [breaking] StatementContext.getParsedSql() now returns a ParsedSql instead of String
  - [breaking] Remove SqlStatement fetchForward / Reverse ; statements now FORWARD_ONLY

3.0.0-beta2
  - [breaking] Removed Handle.update() and Handle.insert(), in favor of
    Handle.execute(), which does the same thing. Handle.execute() now returns
    the update count.
  - Removed core dependency on Guava.
  - [breaking] Switch from 1- to 0-based indices in OracleReturning.returnParameters()
  - [breaking] Added StatementContext parameter to NamedArgumentFinder.find() method
  - [breaking] Moved JoinRowMapper.JoinRow class to top-level class
  - [breaking] Modified @Register* annotations to be repeatable, instead of using
    array attributes.
  - [breaking] Moved and renamed MapEntryMapper.Config to top-level class
    MapEntryMappers
  - MapMapper preserves column ordering, #848
  - [breaking] split Handle.cleanupHandle() into cleanupHandleCommit() and *Rollback()
  - [breaking] remove TransactionStatus enum
  - [breaking] Refactored StatementRewriter into TemplateEngine and SqlParser.

3.0.0-beta1
  - [breaking] Refactored SqlStatementCustomizerFactory.createForParameter(...)
    - Now returns new SqlStatementParameterCustomizer type, so parameter customizers
      can be cached and reused for performance.
    - Now accepts a `Type` parameter, so parameter binders no longer have to check
      whether the statement is a PreparedBatch.
  - [breaking] Handlers config class, refactored HandlerFactory permit alternative
    method handler mapping strategies.
  - [breaking] Renamed BeanMapper, FieldMapper, and ConstructorMapper's `of(...)`
    methods to `factory(...)`. Added `of` methods in their place which return
    RowMappers, whereas the `factory` methods from before return `RowMapperFactory`s.
  - [breaking] Mixing named and positional parameters in SQL statements will now
    throw an exception. See https://github.com/jdbi/jdbi/pull/787
  - Handlers registry allows users to use custom SQL Object method handlers
    without a SQL method annotation.
  - HandlerDecorators registry allows adding custom behavior to any SQL Object
    method, with or without an annotation.
  - jdbi3-kotlin plugin adds support for mapping Kotlin data classes.
  - jdbi3-kotlin-sqlobject plugin adds support for Kotlin SQL Objects,
    including Kotlin default methods, and default parameter values.
  - Support for collecting results into Map, and Guava's Multimap.
  - Configuration option to control how "untyped null" arguments are bound.
    Useful for some database vendors (e.g. Derby, Sybase) that expect a different
    SQL type constant for null values.
  - Support boolean[] return type from @SqlBatch methods
  - Bug fixes:
    - NullPointerException in Postgres plugin when binding null UUID
    - IllegalArgumentException with @SqlBatch when the batch is empty
    - NullPointerException when `null` is bound to an array column.

3.0.0-beta0
  - Redesigned for Java 8 - lambdas, streams, optionals, exception transparency
  - Support for java.time (JSR-310) types like LocalDate and OffsetDateTime
  - Better support for custom collection types, using Java 8 Collector
  - SQL array support -- finally!
  - BeanMapper and other reflection-based mappers now recognize snake_case
    column names, and match them up to Java properties
  - Plugin architecture that makes it easy to share configuration
  - Plugins to support types from 3rd party libraries: JodaTime, Guava,
    StringTemplate, Spring
  - Plugins to support specific database vendors: H2, Oracle, Postgres
  - Migration-friendly: Jdbi v2 and v3 will happily coexist within the same
    project, so you can migrate at your own pace.

2.78
  - @BindIn: fix handling of empty lists on Postgres
  - clear SqlObject ThreadLocals on close, fixes leak on e.g. webapp reload
  - expose Script.getStatements()

2.77
  - Improved BindIn functionality: can now process Iterables and arrays/varargs 
    of any type, and has configurable handling for a null/empty argument.
    Check the source code comments or your IDE hints for details.

2.76
  - SPRING BREAKING CHANGE: move from Spring 2 to Spring 3, how timely of us
  - SQL lookups in the context of a SqlObject method now also find according
    to the same rules as annotation
  - DefaultMapper now has option to disable case folding
  - Fix AbstractMethodError swallowing in SqlObject methods

2.75
  - simple @GetGeneratedKeys @SqlBatch support (only int keys for now)
  - ClasspathStatementLocator performance improvements

2.74
  - cglib 3.2.2, asm 5.1; fixes codegen for new Java 8 bridge methods
  - @UseStringTemplate3StatementLocator now caches created locators
  - new @OutParameter annotation for fetching named out params on @SqlCall methods
  - expose Handle.isClosed

2.73
  - Allow clearing of bindings in SQLStatement
  - (finally!) parse Postgres CAST syntax 'value::type' properly in colon
    prefix statements
  - fix @SqlBatch hanging if you forget to include an Iterable-like param
  - fix @SqlUpdate @GetGeneratedKeys to allow non-number return types
  - Expose Foreman on StatementContext

2.72
  - Support for the ability to provide a list of the column names returned
    in a prepared batch #254

2.71
  - fix @BindBean of private subtypes, #242

2.70 *** MAJOR CHANGES ***
  - allow JDK8 default methods in SQLObject interfaces. Backport of #190.
  - switch to standard Maven toolchains.xml for cross-compilation, #169.
    See https://maven.apache.org/guides/mini/guide-using-toolchains.html
    for instructions on how to use it.
  - Correctly handle semicolons and inline comments in SQL statements.
    Existing SQL statements may break due to lexer changes, ensure you have
    test coverage.
  - Introduce "column mappers" which dramatically improve type handling
    for BeanMapper-style automatic mapping
      see https://github.com/jdbi/jdbi/pull/164
  - Disallow "nested" transactions explicitly.  They almost certainly don't
    work the way you expect.  Use savepoints instead.
  - Eagerly check return type of @SqlUpdate annotated SqlObject methods
  - Allow getting generated keys by name for Oracle
  - Allow getting generated keys from prepared Batch statements
  - Cache StatementRewriter parsing of statements
  - Support mapping of URI, char, Character types

2.63
  - Include lambda-friendly callback methods on Handle and DBI, #156

2.62
  - Also include asm in shade, fixes build.  Sorry about the broken releases...

2.61 *** DO NOT USE ***
  - Fix shading broken in 2.60, fixes #152

2.60 *** DO NOT USE ***
  - Fix Javadoc generation for JDK6 and JDK8
  - Add support for /* */ style comments in statements
  - Add @BindMap annotation which allows parameters passed in a Map<String, Object>
  - Add support for running Script objects as individual statements rather than batch
  - Add support for default bind name based on argument position number (thanks @arteam)
  - Fix SqlObject connection leak through result iterator (thanks @pierre)
  - Switch to using cglib instead of cglib-nodep so we can pull ASM 5.0.2 which is Java 8 compatible
  - Classmate to 1.1.0

2.59
  - Fixes #137, broken ClasspathStatementLocator cache (thanks @HiJon89).
  - Recognize MySQL REPLACE statements

2.58
  - Identical to 2.57 except that the jar is correctly shaded.


2.57  *** DO NOT USE *** - Packaging for 2.57 was accidentially broken, use 2.58 instead.
                           Thanks to @HiJon89 for spotting the problem!
  - use Types.NULL for null objects (thanks @christophercurrie)
  - improve behavior on transactional autocommit (thanks @hawkan)
  - fix connection leak in on-demand sqlobject (thanks @pmaury)
  - code cleanups


2.54
  - fix cleanup bug when e.g. cleanupHandle was called multiple times
    on the same query.
  - Generic object binding uses specific type if value is non-null.


2.53
  - Tests now run in parallel
  - Added Template supergroup loading to StringTemplate3StatementLocator
  - add a global cache for templates loaded from an annotation.
  - fix a handler cache bug.

2.52
  - not released

2.51
  - fix PMD, Findbugs and javadoc complaints
  - clean license headers in all source files
  - use basepom.org standard-oss base pom to build,
      build with all checkers enabled
  - build with antlr 3.4
  - use classmate 0.9.0 (from 0.8.0)
  - make all dependencies that are not required optional (not provided)

2.50
  - add travis setup for autobuilds
  - Remove log4j dependency for slf4j logger
  - Ensure that compilation using JDK7 or better uses a JDK6 rt.jar
  - Fix the @BindBean / Foreman.waffle code to use correct ArgumentFactories
    and not just the ObjectArgumentFactory
  - fix spurious test failures when using newer versions of the surefire plugin


2.45
  - Support for setting Enum values from strings in BeanMapper
2.44
  - Add java.io.Closeable to Handle and ResultIterator
2.35
  - Use CGLIB for sql objects instead of dyanmic proxies
  - Support for classes as well as interfaces in the sql object api
  - Add @Transaction for non @Sql* methods in sql objects
  - @CreateSqlObject annotation sql objects to replace Transmogrifier

2.31
  - Add access to ResultSet on FoldController

2.12
  - Registered Mappers on DBi and Handle, and the Query#mapTo addition
  - Sql Object API

2.11
  - Botched release attempt with Maven 3

2.10.2
  - Bugfix: Allow escaping of arbitrary characters in the SQL source, especially allow
            escaping of ':' (which is needed for postgres type casts)

2.10.0
  - minor code cleanups to reduce number of warnings
  - Expose NamedArgumentFinder to allow custom lookup of Arguments. JDBI already provides
    two implementations of the Interface, one for Maps and one for BeanProperties.
  - Add ability to set query timeout (in seconds) on SqlStatement

2.9.3
  - Add <url /> element to pom so can get into central :-)

2.9.2
  - Add ` as a legal SQL character in colon prefix grammar
  - non-existent release, fighting maven

2.9.1
  - First 2.9 series release

2.9.0
  - Make the DefaultMapper public.
  - Aborted, trying to make gpg signing work correctly

2.8.0
  - Add methods to SqlStatement and PreparedBatch that allow adding a set of defines
    to the context in one go.
  - Add ~ { and } as legal characters in the colon prefix grammar

2.7.0
  - A TimingCollector was added which can be registered on the DBI or handle which then
    gets called with nanosecond resolution elapsed time every time a statement is run
    against the data base.
  - re-added some Exception constructors that were accidentially removed in 2.3.0 making
    2.4.0-2.6.x non-backwards compatible.
  - Bind java.util.Date as a timestamp because it contains time and date.
  - BasicHandle constructor is now package private (which it always should have been)
  - add Clirr Report to the Maven Site
  - convert all calls to System.currentTimeMillis() to System.nanoTime(), which is more
    accurate and much more lightweight. As we only calculate time differences, it is
    good enough.
  - fix more compiler warnings
  - add null checks for all object types on SqlStatement
  - move object null checks, that don't require boxing/unboxing
    into the Argument classes. Keep the checks for object/primitive
    types in SQL to avoid boxing/unboxing overhead.

2.6.0
   Fix a number of compiler warnings
   Add new binding methods for SqlStatement
    - Integer, Boolean, Byte, Long, Short  Object
    - double, float, short primitive
   All bind methods taking an object should check
   for null values and bind a NullArgument accordingly.

2.5.0
    Add new binding methods for SqlStatement
      - char types
      - boolean as int (for DBs missing a boolean type)
    Re-add unit test removed in 2.4.9 with unicode escapes

2.4.9
    Remove Unit tests that fails depending on Platform Encoding

2.4.8
    Switch to ANTLR 3 for grammars so that shading works again

2.4.5
    Move source code to github

2.4.4
    Fix several dependency and shading issues which came up from the
    ant to conversion.

2.4.3
    Add better messages on statement exceptions

2.4.2
    Switch to maven2 for builds

    Add the statement context to statement related exceptions, including a new
    DBIExcpetion abstact subclass, StatementException, which exposes this.

2.3.0
    Fix OracleReturning compile time dependency using Reflection.
    Deprecated OracleReturning.
    Added CallableStatement support :
      - new method handle.prepareCall
      - new Call class and CallableStatementMapper interface

    Fixes to colon prefix grammar to support empty string literals and
    escaped quotes.

    Added access to more of the actual context for a statement to StatementContext

2.2.2
    Change OracleReturning to use oracle.jdbc.oraclePreparedStatement for
    compatibility with ojdbc6.jar compatibility

2.2.1
    Fix a result set leak in the case of a Mapper raising an exception rather
    than returning cleanly

2.2.0
    Add DBI#inTransaction

2.1.1
    Add timing info to logging calls

2.1.0
    Add Query#fold

    Add additional logging around handles and transactions

2.0.2
    Clean up a NullPointerException which was masking an
    UnableToCreateStatementException

2.0.1
    Add '!' to the characters for LITERAL in the colon prefix grammar

2.0.0
    Add Query#list(int) in order to allow for a maximum resukt size from
    eager query execution.

    Add sql logging facility

1.4.6
    Fix an NPE when dealing with metadata in Args.

2.0pre17

    Change statement customizer to have before and after callbacks

    Change OracleReturning to use the after callback to extract results

2.0pre16
    Clean up the build so the stringtemplate stuff is useful

    SqlStatement#bind(*, Character) which converts to a string

    Provide a non-caching default statement builder

    Allow setting the statement builder on a DBI explicitely

    Allow re-use of a prepared batch by clearing the parts prior to execution

    Change query iterated results to clean resources in the same manner as list,
    just later

2.0pre15
    Move StringTemplate stuff back into unstable

    Support for checkpointed transactions

2.0pre14
    Add convenience classes for one value result sets

    StringTemplate 3.0 based statement locator and a classpath based loader

    Improve grammar for named param parsing (| in LITERAL)

2.0pre13
    Spring (2.0) support classes

    Add ability to define statement attributes at the DBI and Handle levels

    Have prepared batch use the statement locator

    Bean resultset mapper invokes the right ResultSet.getXXX() for each
    property type (getObject() on Oracle returns internal Oracle types)

    Allow positional binding for PreparedBatch

    Renamed PreparedBatchPart.another() to next()

    Change SqlStatement#first to return null on an empty result instead of an NPE

    Allow setting attributes on statement contexts for batches and prepared batches

    SqlStatement.bindNull(...)

2.0pre12
    [bugfix] Pass statement context into result mapped queries

2.0pre11
    Create the StatementContext to allow for tunneling state into the various
    client defined tweakables

2.0pre10
    allow numbers in named params

2.0pre9
    Fix up IDBI to have the DBI functional methods and not the config methods

2.0pre8
    Add double quote handling to named param magic

2.0pre7
    Added Oracle DML Returning features

2.0pre6
    Pluggable statement builders

    More literal characters in the named statement parser

2.0pre5
    Improve grammar for named param parsing (_ @ and _ in LITERAL)

2.0pre4
    Switch to an ANTLR based grammar for named param parsing

2.0pre3
    JDBC4 Style "Ease of Development" and API Docs

2.0pre2
    Flesh out convenience APIS

2.0pre1
    Complete Rewrite

1.4.5
    Fix bug in caching added in 1.4.4

    Optimize statement literal or named statement detection

1.4.4
    Allow for create/drop/alter statements

    Cache whether or not a driver supports asking for prepared statement parameter types

1.4.3
    Handle drivers (such as Oracle) which throw an exception when trying to retrieve
    prepared statement parameter type information.

1.4.2
    Be explicit about target jdk version (1.4) for this branch

1.4.1
    Fixed bug where null is being set via setObject instead of setNull
    Thank you, Simone Gianni!

1.4.0
    Expose the new functionality on interfaces as well as concrete classes

1.3.3
    Expose the handle decorator functionality on the IDBI interface

    Add a script locator mechanism analogous to the statement locator

1.3.2
    Save SQLException to provide more information to the DBIException on
    statement execution

1.3.1
    Issue with a matcher not being reset which only showed up under jdk 1.5. Thank you Patrick!

1.3.0
    Wrap exceptions thrown from handle in Spring DataAccessExceptions for the
    Spring adaptor. Thank you Thomas Risberg.

    Support for "global" named parameters at the handle and DBI levels

1.2.5
    Change Handle#script to batch the statements in the script

1.2.4
    Bug fix in named parameter handling with quotes (would ignore some named params incorrectly)

1.2.3
    Allow configuring transaction handlers in properties

    Allow configuring of externalized sql locating (ie, non-classpath)

1.2.2
    Add callback based transaction handling in order to cleanly support the various
    transactional contexts (CMT, BMT, Spring, Local) etc.

1.2.1
    Via the Spring DBIBean, IDBI#open(HandleCallback) now uses the transactionally bound handle
    if there is one.

1.2.0
    DBIException now extends RuntimeException. The 7 character change major release =)

    Added DBIUtils.closeHandleIfNecessary(Handle, IDBI) to allow for transparently managing
    transactions and connections in Spring whteher tx's are enabled or not.

1.1.2
    Handle#query(String, RowCallback): void no longer starts a transaction
    automagically

1.1.1
    Support full-line comments in external sql and sql scripts. Full line comments
    must begin with # or // or -- as the first character(s) on the line.

1.1.0
    Added handle#first(..): Map convenience functions to query for individual rows

    Removed DBITransactionFailedException and used plain old DBIException
    in its place

    Added unstable package for holding elements subject to API changes
    during a major release cycle.

    Handle decorator functionality added to unstable feature set

    JavaBean mapped named parameter support

    Renamed Handle#preparedBatch to Handle#prepareBatch

    Queries return java.util.List instead of java.util.Collection

    Much more sophisticated auto-configuration

    Broke backwards compatibility on handle.query(String, Object) method behavior
        (this is reason why 1.1.0 version increment)
        (read the javadocs if you use this method)

    Removed method Handle#query(String, Object, Object)
        Could lea to confusion with changed behavior mentioned above

1.0.10
    Batch and PreparedBatch Support

    Removed an unused exception

    Fixed bug in named parameter extractor (would miss named params not preceeded by whitespace)

1.0.9
    Better auto-detection of statement type (named, raw sql, etc)

1.0.8
    Spring integration tools

1.0.7
    Provide an interface for the DBI class in order to play nicer with proxies

1.0.6
    Prepared statement re-use was failing on Oracle, fixed.

1.0.5
    Fleshed out the execute(..) methods to take full array of arguments, like
    query.

    Added update(..): int which return number of rows affected

    Lots of internal refactoring

1.0.4
    Was swallowing an exception in one place for the (brief) 1.0.3 release.
    Definately upgrade if using 1.0.3

1.0.3
    Fixed a bug where quoted text could be interpreted as named tokens, bad me.

    Added HandleCallback methods to DBI to manage handle db resources etc for
    clients.

    Removed test dependency on Jakarta commons-io, which had been used, previously,
    for deleting the test database. Tests now depend only on derby and junit, still
    with no runtime dependencies (other than the JDBC driver for your database).

1.0.2
    Added facility for loading connection info from properties file
    for convenience. Totally optional, thankfully.

1.0.1
    Added overloaded argument signatures to callback-based queries

1.0
    Initial Release<|MERGE_RESOLUTION|>--- conflicted
+++ resolved
@@ -1,15 +1,10 @@
 3.0.0-rc2
   - Row and column mapper for Optional types
-<<<<<<< HEAD
   - Binding of nested attributes e.g. ":user.address.city" with bindBean(), bindMethods(),
     bindFields(), (and by extension, @BindBean, @BindMethods, and @BindFields).
   - Mapping of nested attributes with BeanMapper, ConstructorMapper, and FieldMapper, using
     the @Nested annotation.
-=======
-  - Binding of nested attributes e.g. ":user.address.city" with @BindBean, @BindMethods,
-    and @BindFields.
   - SQL Objects inherit class annotations from supertypes.
->>>>>>> 235d97e5
 
 3.0.0-rc1
   - SQL Object methods may have a Consumer<T> instead of a return type. See
