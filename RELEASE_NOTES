--- conflicted
+++ resolved
@@ -11,12 +11,9 @@
   - [breaking] Moved and renamed MapEntryMapper.Config to top-level class
     MapEntryMappers
   - MapMapper preserves column ordering, #848
-<<<<<<< HEAD
-  - [breaking] Refactored StatementRewriter into TemplateEngine and SqlParser.
-=======
   - [breaking] split Handle.cleanupHandle() into cleanupHandleCommit() and *Rollback()
   - [breaking] remove TransactionStatus enum
->>>>>>> 93d7854a
+  - [breaking] Refactored StatementRewriter into TemplateEngine and SqlParser.
 
 3.0.0-beta1
   - [breaking] Refactored SqlStatementCustomizerFactory.createForParameter(...)
