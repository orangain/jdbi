3.5.2
<<<<<<< HEAD
  - Bug Fixes
    - bindList throws an NPE if called with an immutable list,
      method is safe according to the specification
=======
  - Improvements
    - improve binding private implementations of interfaces
>>>>>>> ec4ae584

3.5.1 (whoops, 3.5.0 was released from the wrong commit!)
  - New API
    - SqlStatements.allowUnusedBindings allows you to bind Arguments to query parts that may be
      left out of the final query (e.g. by a TemplateEngine that renders conditional blocks)
      without getting an Exception.
    - Added the MapMappers JdbiConfig class to configure column name case changes, preferred over
      the old boolean toggle.
    - ColumnNameMatcher.columnNameStartsWith() method, used by reflection mappers to short-circuit
      nested mappings when no columns start with the nested prefix.
    - bindMethodsList and @BindMethodsList create VALUES(...) tuples by calling named methods
  - Improvements
    - SqlObject no longer transforms non-Runtime exceptions (slightly breaking change)
    - Use MethodHandles over Reflection to additionally do less exception wrapping / transformation
    - Skip unused string formatting for performance
    - Spring FactoryBean better singleton support
    - KotlinMapper respects constructor annotations, lateinit improvements
    - Behavioral fixes in Argument binding where the number of provided Arguments differs from the
      expected number.
    - Optional mapping of @Nested objects when using BeanMapper, ConstructorMapper, FieldMapper, or
      KotlinMapper. @Nested objects are only mapped when the result set contains columns that match
      the nested object.
    - ConstructorMapper allows constructor parameters annotated @Nullable to be missing from the
      result set. Any annotation named "Nullable" from any package may be used.
    - jdbi3-testing artifact has pg dependencies marked as optional, in case you e.g. only want h2
      or oracle
    - LocalTransactionHandler: rollback on thrown Throwable
    - test on openjdk11
    - EnumSet mapping support

3.4.0
    [ NOTE: this release's git tags are missing due to maintainer error! ]
  - New API
    - StatementException.getShortMessage
    - SqlStatements.setQueryTimeout(int) to configure the JDBC Statement queryTimeout.
  - Bug Fixes
    - Bridge methods cause SqlObject exceptions to get wrapped in `InvocationTargetException`
    - Ignore static methods on SqlObject types
  - Improvements
    - Handle `null` values in defined attributes

3.3.0
  - New API
    - SerializableTransactionRunner.setOnFailure(), setOnSuccess() methods allow callbacks to be
      registered to observe transaction success and failure.
    - JdbiRule.migrateWithFlyway() chaining method to run Flyway migrations on the test database
      prior to running tests.
    - @UseStringSubstitutorTemplateEngine SQL object annotation.
    - @Beta annotation to identify non-final APIs.
      - Application developers are invited to try out beta APIs and provide feedback to help us
        identify weaknesses and make improvements before new APIs are made final.
      - Library maintainers are discouraged from using beta APIs, as this might lead to
        ClassNotFoundExceptions or NoSuchMethodExceptions at runtime whenever beta APIs change.
  - Improvements
    - Added some extra javadoc to SqlLogger
    - @UseTemplateEngine now works with MessageFormatTemplateEngine and
      StringSubstitutorTemplateEngine
  - Bug fixes
    - SqlStatement.bindMethods() (and @BindMethods) now selects the correct method when the method
      return type is generic.
    - mapToMap() no longer throws an exception on empty resultsets when
      ResultProducers.allowNoResults is true
  - Breaking changes
    - Remove JdbiRule.createJdbi() in favor of createDataSource(). This was necessary to facilitate
      the migrateWithFlyway() feature above, and pave the way for future additions.
    - Remove SqlLogger.wrap() added in 3.2.0 from public API.
    - Convert MessageFormatTemplateEngine from an enum to a plain class with a public constructor.
      The INSTANCE enum constant has been likewise removed.
    - Remove StringSubstitutorTemplateEngine.defaults(), .withCustomizer() factory methods, in
      favor of the corresponding public constructors.

3.2.1
  - Fix IllegalArgumentException "URI is not hierarchical" in FreemarkerSqlLocator.

3.2.0
  - New modules:
    - jdbi3-testing - JdbiRule test rule for JUnit tests
    - jdbi3-freemarker - render SQL templates using FreeMarker
    - jdbi3-commons-text - render SQL templates using Apache commons-text StringSubstitutor
    - jdbi3-sqlite - plugin for use with SQLite database
  - New API
    - @SqlScript annotation to execute multiple statements
    - SqlLogger for logging queries, timing, and exceptions. Replacing TimingCollector, which
      is now deprecated
    - Add ResultProducers.allowNoResults configuration option in case you may or may not get a
      result set
    - MessageFormatTemplateEngine template engine, renders SQL using java.text.MessageFormat
    - SqliteDatabaseRule test rule (in jdbi3-core test jar)
  - Improvements
    - @MaxRows.value() may now be omitted when used as a parameter annotation
    - SerializableTransactionRunner 'max retries' handling throws more meaningful exceptions
    - Postgres operators like '?' and '?|' may now be used without being mistaken for a positional
      parameter. Escape them in your SQL statements as '??' and '??|', respectively.
    - Support for binding OptionalInt, OptionalLong, and OptionalDouble parameters.
  - Bug fixes:
    - SqlObject default methods now work in JDK 9
    - SqlObject no longer gets confused about result types due to bridge methods
    - StringTemplate no longer shares template groups across threads, to work around concurrency
      issues in StringTemplate project
    - DefineStatementLexer handles predicates that look like definitions better. No more errors
      on unmatched "<" when you really meant "less than!"
    - LocalDate binding should store the correct date when the server and database are running
      in different time zones.

3.1.1
  - Improve IBM JDK compatibility with default methods
  - Allow non-public SqlObject types!!!
  - Fix some ThreadLocal and StringTemplate leaks

3.1.0
  - The strict transaction handling check in Handle.close() may be disabled via
    getConfig(Handles.class).setForceEndTransactions(false).
  - StringTemplate SQL locator supports StringTemplate groups importing from other groups.
  - New RowReducer interface and related APIs make it simple to reduce master-detail joins
    into a series of master objects with the detail objects attached. See:
    - RowReducer interface
    - LinkedHashMapRowReducer abstract implementation for 90% of cases
    - ResultBearing.reduceRows(RowReducer)
    - @UseRowReducer SQL Object annotation
  - Fixed bug in PreparedBatch preventing batches from being reusable.
  - Additional Kotlin convenience methods to avoid adding ".java" on every Kotlin type:
    - Jdbi.withExtension(KClass, ExtensionCallback)
    - Jdbi.useExtension(KClass, ExtensionConsumer)
    - Jdbi.withExtensionUnchecked(KClass, callback)
    - Jdbi.useExtensionUnchecked(KClass, callback)
  - EnumMapper tries a case insensitive match if there's no exact match
  - OracleReturning.returningDml() supports named parameters
  - Fixed regression in Postgres typed enum mapper, which caused a fallback on the
    Jdbi default enum mapper.

3.0.1
  - Kotlin mapper support for @Nested annotation
  - ReflectionMapperUtil utility class made public.
  - collectInto() and SQL Object return type support for OptionalInt, OptionalLong,
    and OptionalDouble, and Vavr Option.
  - New jdbi3-sqlite plugin with SQLite-specific binding and column mapping for java.net.URL.
  - Workaround for multithreaded race condition loading StringTemplate STGroups and templates.
  - Column mapper for Vavr Option.

3.0.0
  - [breaking] Added ConfigRegistry parameter to SqlLocator.locate() method.

3.0.0-rc2
  - Row and column mapper for Optional types
  - Binding of nested attributes e.g. ":user.address.city" with bindBean(), bindMethods(),
    bindFields(), as well as @BindBean, @BindMethods, and @BindFields in SQL objects.
  - Mapping of nested attributes with BeanMapper, ConstructorMapper, and FieldMapper, using
    the @Nested annotation.
  - SQL Objects inherit class annotations from supertypes.
  - bindList() and @BindList now follow the parameter naming style of the active SqlParser,
    via the new SqlParser.nameParameter() method. e.g. ":foo" for ColonPrefixSqlParser, vs
    "#foo" for HashPrefixSqlParser.

3.0.0-rc1
  - SQL Object methods may have a Consumer<T> instead of a return type. See
    http://jdbi.github.io/#_consumer_methods.

3.0.0-beta4
  - [breaking] ResultSetMapper -> ResultSetScanner; reducing overloaded 'Mapper'
  - PreparedBatch: throw an exception if you try to add() an empty binding
  - [breaking] Removed column mapper fallback behavior from
    StatementContext.findRowMapperFor() and RowMappers.findFor(), in favor or new
    StatementContext.findMapperFor() and Mappers.findFor() methods. Previously,
    findRowMapperFor() would first consult the RowMappers registry, then the
    ColumnMappers registry if no RowMapper was registered for a given type. Thus:
    - StatementContext.findMapperFor(...) or Mappers.findFor() may return a row mapper or
      a first-column mapper.
    - StatementContext.findRowMapperFor(...) or RowMappers.findFor() returns only row
      mappers
    - StatementContext.findColumnMapperFor(...) or ColumnMappers.findFor() returns only
      column mapper
  - [breaking] Renamed @SqlMethodAnnotation meta-annotation to @SqlOperation.
  - Added support for Vavr object-functional data types in jdbi3-vavr module.
  - java.time.ZoneId support

3.0.0-beta3
  - Added Kotlin extension methods to Jdbi class, to work around Kotlin's lack
    of support for exception transparency: withHandleUnchecked,
    useHandleUnchecked, inTransactionUnchecked, useTransactionUnchecked,
    withExtensionUnchecked, useExtensionUnchecked.
  - Renamed org.jdbi:jdbi3 artifact to org.jdbi:jdbi3-core, for consistency with
    other modules.
  - [breaking] StatementContext.getParsedSql() now returns a ParsedSql instead of String
  - [breaking] Remove SqlStatement fetchForward / Reverse ; statements now FORWARD_ONLY

3.0.0-beta2
  - [breaking] Removed Handle.update() and Handle.insert(), in favor of
    Handle.execute(), which does the same thing. Handle.execute() now returns
    the update count.
  - Removed core dependency on Guava.
  - [breaking] Switch from 1- to 0-based indices in OracleReturning.returnParameters()
  - [breaking] Added StatementContext parameter to NamedArgumentFinder.find() method
  - [breaking] Moved JoinRowMapper.JoinRow class to top-level class
  - [breaking] Modified @Register* annotations to be repeatable, instead of using
    array attributes.
  - [breaking] Moved and renamed MapEntryMapper.Config to top-level class
    MapEntryMappers
  - MapMapper preserves column ordering, #848
  - [breaking] split Handle.cleanupHandle() into cleanupHandleCommit() and *Rollback()
  - [breaking] remove TransactionStatus enum
  - [breaking] Refactored StatementRewriter into TemplateEngine and SqlParser.

3.0.0-beta1
  - [breaking] Refactored SqlStatementCustomizerFactory.createForParameter(...)
    - Now returns new SqlStatementParameterCustomizer type, so parameter customizers
      can be cached and reused for performance.
    - Now accepts a `Type` parameter, so parameter binders no longer have to check
      whether the statement is a PreparedBatch.
  - [breaking] Handlers config class, refactored HandlerFactory permit alternative
    method handler mapping strategies.
  - [breaking] Renamed BeanMapper, FieldMapper, and ConstructorMapper's `of(...)`
    methods to `factory(...)`. Added `of` methods in their place which return
    RowMappers, whereas the `factory` methods from before return `RowMapperFactory`s.
  - [breaking] Mixing named and positional parameters in SQL statements will now
    throw an exception. See https://github.com/jdbi/jdbi/pull/787
  - Handlers registry allows users to use custom SQL Object method handlers
    without a SQL method annotation.
  - HandlerDecorators registry allows adding custom behavior to any SQL Object
    method, with or without an annotation.
  - jdbi3-kotlin plugin adds support for mapping Kotlin data classes.
  - jdbi3-kotlin-sqlobject plugin adds support for Kotlin SQL Objects,
    including Kotlin default methods, and default parameter values.
  - Support for collecting results into Map, and Guava's Multimap.
  - Configuration option to control how "untyped null" arguments are bound.
    Useful for some database vendors (e.g. Derby, Sybase) that expect a different
    SQL type constant for null values.
  - Support boolean[] return type from @SqlBatch methods
  - Bug fixes:
    - NullPointerException in Postgres plugin when binding null UUID
    - IllegalArgumentException with @SqlBatch when the batch is empty
    - NullPointerException when `null` is bound to an array column.

3.0.0-beta0
  - Redesigned for Java 8 - lambdas, streams, optionals, exception transparency
  - Support for java.time (JSR-310) types like LocalDate and OffsetDateTime
  - Better support for custom collection types, using Java 8 Collector
  - SQL array support -- finally!
  - BeanMapper and other reflection-based mappers now recognize snake_case
    column names, and match them up to Java properties
  - Plugin architecture that makes it easy to share configuration
  - Plugins to support types from 3rd party libraries: JodaTime, Guava,
    StringTemplate, Spring
  - Plugins to support specific database vendors: H2, Oracle, Postgres
  - Migration-friendly: Jdbi v2 and v3 will happily coexist within the same
    project, so you can migrate at your own pace.

2.78
  - @BindIn: fix handling of empty lists on Postgres
  - clear SqlObject ThreadLocals on close, fixes leak on e.g. webapp reload
  - expose Script.getStatements()

2.77
  - Improved BindIn functionality: can now process Iterables and arrays/varargs
    of any type, and has configurable handling for a null/empty argument.
    Check the source code comments or your IDE hints for details.

2.76
  - SPRING BREAKING CHANGE: move from Spring 2 to Spring 3, how timely of us
  - SQL lookups in the context of a SqlObject method now also find according
    to the same rules as annotation
  - DefaultMapper now has option to disable case folding
  - Fix AbstractMethodError swallowing in SqlObject methods

2.75
  - simple @GetGeneratedKeys @SqlBatch support (only int keys for now)
  - ClasspathStatementLocator performance improvements

2.74
  - cglib 3.2.2, asm 5.1; fixes codegen for new Java 8 bridge methods
  - @UseStringTemplate3StatementLocator now caches created locators
  - new @OutParameter annotation for fetching named out params on @SqlCall methods
  - expose Handle.isClosed

2.73
  - Allow clearing of bindings in SQLStatement
  - (finally!) parse Postgres CAST syntax 'value::type' properly in colon
    prefix statements
  - fix @SqlBatch hanging if you forget to include an Iterable-like param
  - fix @SqlUpdate @GetGeneratedKeys to allow non-number return types
  - Expose Foreman on StatementContext

2.72
  - Support for the ability to provide a list of the column names returned
    in a prepared batch #254

2.71
  - fix @BindBean of private subtypes, #242

2.70 *** MAJOR CHANGES ***
  - allow JDK8 default methods in SQLObject interfaces. Backport of #190.
  - switch to standard Maven toolchains.xml for cross-compilation, #169.
    See https://maven.apache.org/guides/mini/guide-using-toolchains.html
    for instructions on how to use it.
  - Correctly handle semicolons and inline comments in SQL statements.
    Existing SQL statements may break due to lexer changes, ensure you have
    test coverage.
  - Introduce "column mappers" which dramatically improve type handling
    for BeanMapper-style automatic mapping
      see https://github.com/jdbi/jdbi/pull/164
  - Disallow "nested" transactions explicitly.  They almost certainly don't
    work the way you expect.  Use savepoints instead.
  - Eagerly check return type of @SqlUpdate annotated SqlObject methods
  - Allow getting generated keys by name for Oracle
  - Allow getting generated keys from prepared Batch statements
  - Cache StatementRewriter parsing of statements
  - Support mapping of URI, char, Character types

2.63
  - Include lambda-friendly callback methods on Handle and DBI, #156

2.62
  - Also include asm in shade, fixes build.  Sorry about the broken releases...

2.61 *** DO NOT USE ***
  - Fix shading broken in 2.60, fixes #152

2.60 *** DO NOT USE ***
  - Fix Javadoc generation for JDK6 and JDK8
  - Add support for /* */ style comments in statements
  - Add @BindMap annotation which allows parameters passed in a Map<String, Object>
  - Add support for running Script objects as individual statements rather than batch
  - Add support for default bind name based on argument position number (thanks @arteam)
  - Fix SqlObject connection leak through result iterator (thanks @pierre)
  - Switch to using cglib instead of cglib-nodep so we can pull ASM 5.0.2 which is Java 8 compatible
  - Classmate to 1.1.0

2.59
  - Fixes #137, broken ClasspathStatementLocator cache (thanks @HiJon89).
  - Recognize MySQL REPLACE statements

2.58
  - Identical to 2.57 except that the jar is correctly shaded.


2.57  *** DO NOT USE *** - Packaging for 2.57 was accidentially broken, use 2.58 instead.
                           Thanks to @HiJon89 for spotting the problem!
  - use Types.NULL for null objects (thanks @christophercurrie)
  - improve behavior on transactional autocommit (thanks @hawkan)
  - fix connection leak in on-demand sqlobject (thanks @pmaury)
  - code cleanups


2.54
  - fix cleanup bug when e.g. cleanupHandle was called multiple times
    on the same query.
  - Generic object binding uses specific type if value is non-null.


2.53
  - Tests now run in parallel
  - Added Template supergroup loading to StringTemplate3StatementLocator
  - add a global cache for templates loaded from an annotation.
  - fix a handler cache bug.

2.52
  - not released

2.51
  - fix PMD, Findbugs and javadoc complaints
  - clean license headers in all source files
  - use basepom.org standard-oss base pom to build,
      build with all checkers enabled
  - build with antlr 3.4
  - use classmate 0.9.0 (from 0.8.0)
  - make all dependencies that are not required optional (not provided)

2.50
  - add travis setup for autobuilds
  - Remove log4j dependency for slf4j logger
  - Ensure that compilation using JDK7 or better uses a JDK6 rt.jar
  - Fix the @BindBean / Foreman.waffle code to use correct ArgumentFactories
    and not just the ObjectArgumentFactory
  - fix spurious test failures when using newer versions of the surefire plugin


2.45
  - Support for setting Enum values from strings in BeanMapper
2.44
  - Add java.io.Closeable to Handle and ResultIterator
2.35
  - Use CGLIB for sql objects instead of dyanmic proxies
  - Support for classes as well as interfaces in the sql object api
  - Add @Transaction for non @Sql* methods in sql objects
  - @CreateSqlObject annotation sql objects to replace Transmogrifier

2.31
  - Add access to ResultSet on FoldController

2.12
  - Registered Mappers on DBi and Handle, and the Query#mapTo addition
  - Sql Object API

2.11
  - Botched release attempt with Maven 3

2.10.2
  - Bugfix: Allow escaping of arbitrary characters in the SQL source, especially allow
            escaping of ':' (which is needed for postgres type casts)

2.10.0
  - minor code cleanups to reduce number of warnings
  - Expose NamedArgumentFinder to allow custom lookup of Arguments. JDBI already provides
    two implementations of the Interface, one for Maps and one for BeanProperties.
  - Add ability to set query timeout (in seconds) on SqlStatement

2.9.3
  - Add <url /> element to pom so can get into central :-)

2.9.2
  - Add ` as a legal SQL character in colon prefix grammar
  - non-existent release, fighting maven

2.9.1
  - First 2.9 series release

2.9.0
  - Make the DefaultMapper public.
  - Aborted, trying to make gpg signing work correctly

2.8.0
  - Add methods to SqlStatement and PreparedBatch that allow adding a set of defines
    to the context in one go.
  - Add ~ { and } as legal characters in the colon prefix grammar

2.7.0
  - A TimingCollector was added which can be registered on the DBI or handle which then
    gets called with nanosecond resolution elapsed time every time a statement is run
    against the data base.
  - re-added some Exception constructors that were accidentially removed in 2.3.0 making
    2.4.0-2.6.x non-backwards compatible.
  - Bind java.util.Date as a timestamp because it contains time and date.
  - BasicHandle constructor is now package private (which it always should have been)
  - add Clirr Report to the Maven Site
  - convert all calls to System.currentTimeMillis() to System.nanoTime(), which is more
    accurate and much more lightweight. As we only calculate time differences, it is
    good enough.
  - fix more compiler warnings
  - add null checks for all object types on SqlStatement
  - move object null checks, that don't require boxing/unboxing
    into the Argument classes. Keep the checks for object/primitive
    types in SQL to avoid boxing/unboxing overhead.

2.6.0
   Fix a number of compiler warnings
   Add new binding methods for SqlStatement
    - Integer, Boolean, Byte, Long, Short  Object
    - double, float, short primitive
   All bind methods taking an object should check
   for null values and bind a NullArgument accordingly.

2.5.0
    Add new binding methods for SqlStatement
      - char types
      - boolean as int (for DBs missing a boolean type)
    Re-add unit test removed in 2.4.9 with unicode escapes

2.4.9
    Remove Unit tests that fails depending on Platform Encoding

2.4.8
    Switch to ANTLR 3 for grammars so that shading works again

2.4.5
    Move source code to github

2.4.4
    Fix several dependency and shading issues which came up from the
    ant to conversion.

2.4.3
    Add better messages on statement exceptions

2.4.2
    Switch to maven2 for builds

    Add the statement context to statement related exceptions, including a new
    DBIExcpetion abstact subclass, StatementException, which exposes this.

2.3.0
    Fix OracleReturning compile time dependency using Reflection.
    Deprecated OracleReturning.
    Added CallableStatement support :
      - new method handle.prepareCall
      - new Call class and CallableStatementMapper interface

    Fixes to colon prefix grammar to support empty string literals and
    escaped quotes.

    Added access to more of the actual context for a statement to StatementContext

2.2.2
    Change OracleReturning to use oracle.jdbc.oraclePreparedStatement for
    compatibility with ojdbc6.jar compatibility

2.2.1
    Fix a result set leak in the case of a Mapper raising an exception rather
    than returning cleanly

2.2.0
    Add DBI#inTransaction

2.1.1
    Add timing info to logging calls

2.1.0
    Add Query#fold

    Add additional logging around handles and transactions

2.0.2
    Clean up a NullPointerException which was masking an
    UnableToCreateStatementException

2.0.1
    Add '!' to the characters for LITERAL in the colon prefix grammar

2.0.0
    Add Query#list(int) in order to allow for a maximum resukt size from
    eager query execution.

    Add sql logging facility

1.4.6
    Fix an NPE when dealing with metadata in Args.

2.0pre17

    Change statement customizer to have before and after callbacks

    Change OracleReturning to use the after callback to extract results

2.0pre16
    Clean up the build so the stringtemplate stuff is useful

    SqlStatement#bind(*, Character) which converts to a string

    Provide a non-caching default statement builder

    Allow setting the statement builder on a DBI explicitely

    Allow re-use of a prepared batch by clearing the parts prior to execution

    Change query iterated results to clean resources in the same manner as list,
    just later

2.0pre15
    Move StringTemplate stuff back into unstable

    Support for checkpointed transactions

2.0pre14
    Add convenience classes for one value result sets

    StringTemplate 3.0 based statement locator and a classpath based loader

    Improve grammar for named param parsing (| in LITERAL)

2.0pre13
    Spring (2.0) support classes

    Add ability to define statement attributes at the DBI and Handle levels

    Have prepared batch use the statement locator

    Bean resultset mapper invokes the right ResultSet.getXXX() for each
    property type (getObject() on Oracle returns internal Oracle types)

    Allow positional binding for PreparedBatch

    Renamed PreparedBatchPart.another() to next()

    Change SqlStatement#first to return null on an empty result instead of an NPE

    Allow setting attributes on statement contexts for batches and prepared batches

    SqlStatement.bindNull(...)

2.0pre12
    [bugfix] Pass statement context into result mapped queries

2.0pre11
    Create the StatementContext to allow for tunneling state into the various
    client defined tweakables

2.0pre10
    allow numbers in named params

2.0pre9
    Fix up IDBI to have the DBI functional methods and not the config methods

2.0pre8
    Add double quote handling to named param magic

2.0pre7
    Added Oracle DML Returning features

2.0pre6
    Pluggable statement builders

    More literal characters in the named statement parser

2.0pre5
    Improve grammar for named param parsing (_ @ and _ in LITERAL)

2.0pre4
    Switch to an ANTLR based grammar for named param parsing

2.0pre3
    JDBC4 Style "Ease of Development" and API Docs

2.0pre2
    Flesh out convenience APIS

2.0pre1
    Complete Rewrite

1.4.5
    Fix bug in caching added in 1.4.4

    Optimize statement literal or named statement detection

1.4.4
    Allow for create/drop/alter statements

    Cache whether or not a driver supports asking for prepared statement parameter types

1.4.3
    Handle drivers (such as Oracle) which throw an exception when trying to retrieve
    prepared statement parameter type information.

1.4.2
    Be explicit about target jdk version (1.4) for this branch

1.4.1
    Fixed bug where null is being set via setObject instead of setNull
    Thank you, Simone Gianni!

1.4.0
    Expose the new functionality on interfaces as well as concrete classes

1.3.3
    Expose the handle decorator functionality on the IDBI interface

    Add a script locator mechanism analogous to the statement locator

1.3.2
    Save SQLException to provide more information to the DBIException on
    statement execution

1.3.1
    Issue with a matcher not being reset which only showed up under jdk 1.5. Thank you Patrick!

1.3.0
    Wrap exceptions thrown from handle in Spring DataAccessExceptions for the
    Spring adaptor. Thank you Thomas Risberg.

    Support for "global" named parameters at the handle and DBI levels

1.2.5
    Change Handle#script to batch the statements in the script

1.2.4
    Bug fix in named parameter handling with quotes (would ignore some named params incorrectly)

1.2.3
    Allow configuring transaction handlers in properties

    Allow configuring of externalized sql locating (ie, non-classpath)

1.2.2
    Add callback based transaction handling in order to cleanly support the various
    transactional contexts (CMT, BMT, Spring, Local) etc.

1.2.1
    Via the Spring DBIBean, IDBI#open(HandleCallback) now uses the transactionally bound handle
    if there is one.

1.2.0
    DBIException now extends RuntimeException. The 7 character change major release =)

    Added DBIUtils.closeHandleIfNecessary(Handle, IDBI) to allow for transparently managing
    transactions and connections in Spring whteher tx's are enabled or not.

1.1.2
    Handle#query(String, RowCallback): void no longer starts a transaction
    automagically

1.1.1
    Support full-line comments in external sql and sql scripts. Full line comments
    must begin with # or // or -- as the first character(s) on the line.

1.1.0
    Added handle#first(..): Map convenience functions to query for individual rows

    Removed DBITransactionFailedException and used plain old DBIException
    in its place

    Added unstable package for holding elements subject to API changes
    during a major release cycle.

    Handle decorator functionality added to unstable feature set

    JavaBean mapped named parameter support

    Renamed Handle#preparedBatch to Handle#prepareBatch

    Queries return java.util.List instead of java.util.Collection

    Much more sophisticated auto-configuration

    Broke backwards compatibility on handle.query(String, Object) method behavior
        (this is reason why 1.1.0 version increment)
        (read the javadocs if you use this method)

    Removed method Handle#query(String, Object, Object)
        Could lea to confusion with changed behavior mentioned above

1.0.10
    Batch and PreparedBatch Support

    Removed an unused exception

    Fixed bug in named parameter extractor (would miss named params not preceeded by whitespace)

1.0.9
    Better auto-detection of statement type (named, raw sql, etc)

1.0.8
    Spring integration tools

1.0.7
    Provide an interface for the DBI class in order to play nicer with proxies

1.0.6
    Prepared statement re-use was failing on Oracle, fixed.

1.0.5
    Fleshed out the execute(..) methods to take full array of arguments, like
    query.

    Added update(..): int which return number of rows affected

    Lots of internal refactoring

1.0.4
    Was swallowing an exception in one place for the (brief) 1.0.3 release.
    Definately upgrade if using 1.0.3

1.0.3
    Fixed a bug where quoted text could be interpreted as named tokens, bad me.

    Added HandleCallback methods to DBI to manage handle db resources etc for
    clients.

    Removed test dependency on Jakarta commons-io, which had been used, previously,
    for deleting the test database. Tests now depend only on derby and junit, still
    with no runtime dependencies (other than the JDBC driver for your database).

1.0.2
    Added facility for loading connection info from properties file
    for convenience. Totally optional, thankfully.

1.0.1
    Added overloaded argument signatures to callback-based queries

1.0
    Initial Release<|MERGE_RESOLUTION|>--- conflicted
+++ resolved
@@ -1,12 +1,9 @@
 3.5.2
-<<<<<<< HEAD
   - Bug Fixes
     - bindList throws an NPE if called with an immutable list,
       method is safe according to the specification
-=======
   - Improvements
     - improve binding private implementations of interfaces
->>>>>>> ec4ae584
 
 3.5.1 (whoops, 3.5.0 was released from the wrong commit!)
   - New API
